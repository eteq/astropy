--- conflicted
+++ resolved
@@ -6,11 +6,7 @@
 from ..transformations import DynamicMatrixTransform, FunctionTransform
 from ..baseframe import (frame_transform_graph, RepresentationMapping,
                          BaseCoordinateFrame)
-<<<<<<< HEAD
-from ..representation import MetaBaseRepresentation
-=======
 from ..attributes import CoordinateAttribute, QuantityAttribute
->>>>>>> 03b5ae8d
 from ..matrix_utilities import (rotation_matrix,
                                 matrix_product, matrix_transpose)
 
@@ -71,45 +67,7 @@
             newname = name[:-5] if name.endswith('Frame') else name
             newname += framecls.__name__
 
-<<<<<<< HEAD
-            res = super(SkyOffsetMeta, cls).__new__(cls, newname, bases, members)
-
-            # now go through all the component names and make any spherical names be "lon" and "lat"
-            # instead of e.g. "ra" and "dec"
-
-            lists_done = []
-            for nm, component_list in res._frame_specific_representation_info.items():
-                if nm in ('spherical', 'unitspherical'):
-                    gotlatlon = []
-                    for i, comp in enumerate(component_list):
-                        if component_list in lists_done:
-                            # we need this because sometimes the component_
-                            # list's are the exact *same* object for both
-                            # spherical and unitspherical.  So looping then makes
-                            # the change *twice*.  This hack bypasses that.
-                            continue
-
-                        if comp.reprname in ('lon', 'lat'):
-                            dct = namedtuple_asdict(comp)
-                            # this forces the component names to be 'lat' and
-                            # 'lon' regardless of what the actual base frame
-                            # might use
-                            dct['framename'] = comp.reprname
-                            component_list[i] = type(comp)(**dct)
-                            gotlatlon.append(comp.reprname)
-                    if 'lon' not in gotlatlon:
-                        rmlon = RepresentationMapping('lon', 'lon', 'recommended')
-                        component_list.insert(0, rmlon)
-                    if 'lat' not in gotlatlon:
-                        rmlat = RepresentationMapping('lat', 'lat', 'recommended')
-                        component_list.insert(0, rmlat)
-                    lists_done.append(component_list)
-
-            MetaBaseRepresentation.REPRESENTATION_CLASSES_CACHE_TICK += 1
-            return res
-=======
             return super().__new__(cls, newname, bases, members)
->>>>>>> 03b5ae8d
 
     # We need this to handle the intermediate metaclass correctly, otherwise we could
     # just subclass SkyOffsetFrame.
